--- conflicted
+++ resolved
@@ -185,11 +185,8 @@
 static ss::future<produce_response::partition> partition_append(
   model::partition_id id,
   ss::lw_shared_ptr<cluster::partition> partition,
-<<<<<<< HEAD
   model::record_batch batch,
   int16_t acks) {
-=======
-  model::record_batch batch) {
     /*
      * TODO: grab timestamp type topic configuration option out of the metadata
      * cache.
@@ -201,7 +198,6 @@
           model::timestamp_type::append_time, model::timestamp(now.count()));
     }
 
->>>>>>> 255ff1e3
     auto num_records = batch.record_count();
     auto reader = model::make_memory_record_batch_reader(std::move(batch));
 
